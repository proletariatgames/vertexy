// Copyright Proletariat, Inc. All Rights Reserved.
#include "prefab/Prefab.h"

#include "ConstraintTypes.h"
#include "prefab/Tile.h"

using namespace Vertexy;

Prefab::Prefab(int inID, const vector<vector<Tile>> inTiles, const NeighborData& inNeighborData) :
	m_id(inID),
	m_tiles(inTiles),
	m_neighborData(inNeighborData)
{
	updatePositions();
}

const Position& Prefab::getPositionForIndex(int index)
{
	vxy_assert(index >= 0 && index < m_positions.size());
	return m_positions[index];
}

int Prefab::getNumTiles()
{
	return m_positions.size();
}

int Prefab::getTileValAtPos(int x, int y)
{
	vxy_assert(x >= 0 && x < m_tiles.size());
	vxy_assert(y >= 0 && y < m_tiles[x].size());
	return m_tiles[x][y].id();
}

void Prefab::rotate(int times)
{
	for (int t = 0; t < times; t++)
	{
		transpose();
		reverse();
		updatePositions();
		for (int i = 0; i < m_tiles.size(); i++)
		{
			for (int j = 0; j < m_tiles[0].size(); j++)
			{
				m_tiles[i][j].rotate();
			}
		}
	}
}

void Prefab::reflect()
{
	reverse();
	updatePositions();
	for (int i = 0; i < m_tiles.size(); i++)
	{
		for (int j = 0; j < m_tiles[0].size(); j++)
		{
			m_tiles[i][j].reflect();
		}
	}
}

void Prefab::transpose()
{
	vector<vector<Tile>> tmp(m_tiles[0].size(), vector<Tile>());
	for (int i = 0; i < m_tiles.size(); i++)
	{
		for (int j = 0; j < m_tiles[0].size(); j++)
		{
			tmp[j].push_back(m_tiles[i][j]);
		}
	}
	m_tiles = tmp;
}

void Prefab::reverse()
{
	for (int i = 0; i < m_tiles.size(); i++)
	{
		for (int j = 0, k = m_tiles[0].size() - 1; j < k; j++, k--)
		{
			swap(m_tiles[i][j], m_tiles[i][k]);
		}
	}
}

void Prefab::updatePositions()
{
	m_positions.clear();

	for (int x = 0; x < m_tiles.size(); x++)
	{
		for (int y = 0; y < m_tiles[x].size(); y++)
		{
			// Skip elements that aren't in the prefab
			if (m_tiles[x][y].id() == INVALID_TILE)
			{
				continue;
			}
			m_positions.push_back(Position{ x,y });
		}
	}
<<<<<<< HEAD

	updateNeighbors();
}

void Prefab::updateNeighbors()
{
	// Clear neighbor tiles
	m_neighborData.rightTiles.clear();
	m_neighborData.leftTiles.clear();
	m_neighborData.aboveTiles.clear();
	m_neighborData.belowTiles.clear();

	int positionIndex = 0;

	for (int x = 0; x < m_tiles.size(); x++)
	{
		for (int y = 0; y < m_tiles[x].size(); y++)
		{
			// Skip gaps in the prefab
			if (m_tiles[x][y].id() == INVALID_TILE)
			{
				continue;
			}

			if (x == 0 || m_tiles[x - 1][y].id() == INVALID_TILE)
			{
				m_neighborData.aboveTiles.push_back(positionIndex);
			}
			
			if (x == m_tiles.size() - 1 || m_tiles[x + 1][y].id() == INVALID_TILE)
			{
				m_neighborData.belowTiles.push_back(positionIndex);
			}

			if (y == 0 || m_tiles[x][y - 1].id() == INVALID_TILE)
			{
				m_neighborData.leftTiles.push_back(positionIndex);
			}

			if (y == m_tiles[x].size() - 1 || m_tiles[x][y + 1].id() == INVALID_TILE)
			{
				m_neighborData.rightTiles.push_back(positionIndex);
			}

			positionIndex++;
		}
	}
=======
}

bool Prefab::isEqual(const Prefab& other)
{
	if (m_tiles.size() != other.tiles().size() || m_tiles[0].size() != other.tiles()[0].size())
	{
		return false;
	}
	for (int i = 0; i < m_tiles.size(); i++)
	{
		for (int j = 0; j < m_tiles[0].size(); j++)
		{
			if (m_tiles[i][j].id() != other.tiles()[i][j].id() || m_tiles[i][j].configuration() != other.tiles()[i][j].configuration())
			{
				return false;
			}
		}
	}
	return true;
}

bool Prefab::canOverlap(const Prefab& other, int dx, int dy)
{
	for (int y = 0; y < m_tiles.size(); y++)
	{
		for (int x = 0; x < m_tiles[0].size(); x++)
		{
			if (y - dy >= other.tiles().size() || y - dy < 0) { continue; }
			if (x - dx >= other.tiles()[0].size() || x - dx < 0) { continue; }

			if (m_tiles[y][x].id() != other.tiles()[y - dy][x - dx].id() ||
				m_tiles[y][x].configuration() != other.tiles()[y - dy][x - dx].configuration())
			{
				return false;
			}
		}
	}
	return true;
>>>>>>> b952cf5e
}
<|MERGE_RESOLUTION|>--- conflicted
+++ resolved
@@ -1,193 +1,190 @@
-// Copyright Proletariat, Inc. All Rights Reserved.
-#include "prefab/Prefab.h"
-
-#include "ConstraintTypes.h"
-#include "prefab/Tile.h"
-
-using namespace Vertexy;
-
-Prefab::Prefab(int inID, const vector<vector<Tile>> inTiles, const NeighborData& inNeighborData) :
-	m_id(inID),
-	m_tiles(inTiles),
-	m_neighborData(inNeighborData)
-{
-	updatePositions();
-}
-
-const Position& Prefab::getPositionForIndex(int index)
-{
-	vxy_assert(index >= 0 && index < m_positions.size());
-	return m_positions[index];
-}
-
-int Prefab::getNumTiles()
-{
-	return m_positions.size();
-}
-
-int Prefab::getTileValAtPos(int x, int y)
-{
-	vxy_assert(x >= 0 && x < m_tiles.size());
-	vxy_assert(y >= 0 && y < m_tiles[x].size());
-	return m_tiles[x][y].id();
-}
-
-void Prefab::rotate(int times)
-{
-	for (int t = 0; t < times; t++)
-	{
-		transpose();
-		reverse();
-		updatePositions();
-		for (int i = 0; i < m_tiles.size(); i++)
-		{
-			for (int j = 0; j < m_tiles[0].size(); j++)
-			{
-				m_tiles[i][j].rotate();
-			}
-		}
-	}
-}
-
-void Prefab::reflect()
-{
-	reverse();
-	updatePositions();
-	for (int i = 0; i < m_tiles.size(); i++)
-	{
-		for (int j = 0; j < m_tiles[0].size(); j++)
-		{
-			m_tiles[i][j].reflect();
-		}
-	}
-}
-
-void Prefab::transpose()
-{
-	vector<vector<Tile>> tmp(m_tiles[0].size(), vector<Tile>());
-	for (int i = 0; i < m_tiles.size(); i++)
-	{
-		for (int j = 0; j < m_tiles[0].size(); j++)
-		{
-			tmp[j].push_back(m_tiles[i][j]);
-		}
-	}
-	m_tiles = tmp;
-}
-
-void Prefab::reverse()
-{
-	for (int i = 0; i < m_tiles.size(); i++)
-	{
-		for (int j = 0, k = m_tiles[0].size() - 1; j < k; j++, k--)
-		{
-			swap(m_tiles[i][j], m_tiles[i][k]);
-		}
-	}
-}
-
-void Prefab::updatePositions()
-{
-	m_positions.clear();
-
-	for (int x = 0; x < m_tiles.size(); x++)
-	{
-		for (int y = 0; y < m_tiles[x].size(); y++)
-		{
-			// Skip elements that aren't in the prefab
-			if (m_tiles[x][y].id() == INVALID_TILE)
-			{
-				continue;
-			}
-			m_positions.push_back(Position{ x,y });
-		}
-	}
-<<<<<<< HEAD
-
-	updateNeighbors();
-}
-
-void Prefab::updateNeighbors()
-{
-	// Clear neighbor tiles
-	m_neighborData.rightTiles.clear();
-	m_neighborData.leftTiles.clear();
-	m_neighborData.aboveTiles.clear();
-	m_neighborData.belowTiles.clear();
-
-	int positionIndex = 0;
-
-	for (int x = 0; x < m_tiles.size(); x++)
-	{
-		for (int y = 0; y < m_tiles[x].size(); y++)
-		{
-			// Skip gaps in the prefab
-			if (m_tiles[x][y].id() == INVALID_TILE)
-			{
-				continue;
-			}
-
-			if (x == 0 || m_tiles[x - 1][y].id() == INVALID_TILE)
-			{
-				m_neighborData.aboveTiles.push_back(positionIndex);
-			}
-			
-			if (x == m_tiles.size() - 1 || m_tiles[x + 1][y].id() == INVALID_TILE)
-			{
-				m_neighborData.belowTiles.push_back(positionIndex);
-			}
-
-			if (y == 0 || m_tiles[x][y - 1].id() == INVALID_TILE)
-			{
-				m_neighborData.leftTiles.push_back(positionIndex);
-			}
-
-			if (y == m_tiles[x].size() - 1 || m_tiles[x][y + 1].id() == INVALID_TILE)
-			{
-				m_neighborData.rightTiles.push_back(positionIndex);
-			}
-
-			positionIndex++;
-		}
-	}
-=======
-}
-
-bool Prefab::isEqual(const Prefab& other)
-{
-	if (m_tiles.size() != other.tiles().size() || m_tiles[0].size() != other.tiles()[0].size())
-	{
-		return false;
-	}
-	for (int i = 0; i < m_tiles.size(); i++)
-	{
-		for (int j = 0; j < m_tiles[0].size(); j++)
-		{
-			if (m_tiles[i][j].id() != other.tiles()[i][j].id() || m_tiles[i][j].configuration() != other.tiles()[i][j].configuration())
-			{
-				return false;
-			}
-		}
-	}
-	return true;
-}
-
-bool Prefab::canOverlap(const Prefab& other, int dx, int dy)
-{
-	for (int y = 0; y < m_tiles.size(); y++)
-	{
-		for (int x = 0; x < m_tiles[0].size(); x++)
-		{
-			if (y - dy >= other.tiles().size() || y - dy < 0) { continue; }
-			if (x - dx >= other.tiles()[0].size() || x - dx < 0) { continue; }
-
-			if (m_tiles[y][x].id() != other.tiles()[y - dy][x - dx].id() ||
-				m_tiles[y][x].configuration() != other.tiles()[y - dy][x - dx].configuration())
-			{
-				return false;
-			}
-		}
-	}
-	return true;
->>>>>>> b952cf5e
-}
+// Copyright Proletariat, Inc. All Rights Reserved.
+#include "prefab/Prefab.h"
+
+#include "ConstraintTypes.h"
+#include "prefab/Tile.h"
+
+using namespace Vertexy;
+
+Prefab::Prefab(int inID, const vector<vector<Tile>> inTiles, const NeighborData& inNeighborData) :
+	m_id(inID),
+	m_tiles(inTiles),
+	m_neighborData(inNeighborData)
+{
+	updatePositions();
+}
+
+const Position& Prefab::getPositionForIndex(int index)
+{
+	vxy_assert(index >= 0 && index < m_positions.size());
+	return m_positions[index];
+}
+
+int Prefab::getNumTiles()
+{
+	return m_positions.size();
+}
+
+int Prefab::getTileValAtPos(int x, int y)
+{
+	vxy_assert(x >= 0 && x < m_tiles.size());
+	vxy_assert(y >= 0 && y < m_tiles[x].size());
+	return m_tiles[x][y].id();
+}
+
+void Prefab::rotate(int times)
+{
+	for (int t = 0; t < times; t++)
+	{
+		transpose();
+		reverse();
+		updatePositions();
+		for (int i = 0; i < m_tiles.size(); i++)
+		{
+			for (int j = 0; j < m_tiles[0].size(); j++)
+			{
+				m_tiles[i][j].rotate();
+			}
+		}
+	}
+}
+
+void Prefab::reflect()
+{
+	reverse();
+	updatePositions();
+	for (int i = 0; i < m_tiles.size(); i++)
+	{
+		for (int j = 0; j < m_tiles[0].size(); j++)
+		{
+			m_tiles[i][j].reflect();
+		}
+	}
+}
+
+void Prefab::transpose()
+{
+	vector<vector<Tile>> tmp(m_tiles[0].size(), vector<Tile>());
+	for (int i = 0; i < m_tiles.size(); i++)
+	{
+		for (int j = 0; j < m_tiles[0].size(); j++)
+		{
+			tmp[j].push_back(m_tiles[i][j]);
+		}
+	}
+	m_tiles = tmp;
+}
+
+void Prefab::reverse()
+{
+	for (int i = 0; i < m_tiles.size(); i++)
+	{
+		for (int j = 0, k = m_tiles[0].size() - 1; j < k; j++, k--)
+		{
+			swap(m_tiles[i][j], m_tiles[i][k]);
+		}
+	}
+}
+
+void Prefab::updatePositions()
+{
+	m_positions.clear();
+
+	for (int x = 0; x < m_tiles.size(); x++)
+	{
+		for (int y = 0; y < m_tiles[x].size(); y++)
+		{
+			// Skip elements that aren't in the prefab
+			if (m_tiles[x][y].id() == INVALID_TILE)
+			{
+				continue;
+			}
+			m_positions.push_back(Position{ x,y });
+		}
+	}
+
+	updateNeighbors();
+}
+
+void Prefab::updateNeighbors()
+{
+	// Clear neighbor tiles
+	m_neighborData.rightTiles.clear();
+	m_neighborData.leftTiles.clear();
+	m_neighborData.aboveTiles.clear();
+	m_neighborData.belowTiles.clear();
+
+	int positionIndex = 0;
+
+	for (int x = 0; x < m_tiles.size(); x++)
+	{
+		for (int y = 0; y < m_tiles[x].size(); y++)
+		{
+			// Skip gaps in the prefab
+			if (m_tiles[x][y].id() == INVALID_TILE)
+			{
+				continue;
+			}
+
+			if (x == 0 || m_tiles[x - 1][y].id() == INVALID_TILE)
+			{
+				m_neighborData.aboveTiles.push_back(positionIndex);
+			}
+			
+			if (x == m_tiles.size() - 1 || m_tiles[x + 1][y].id() == INVALID_TILE)
+			{
+				m_neighborData.belowTiles.push_back(positionIndex);
+			}
+
+			if (y == 0 || m_tiles[x][y - 1].id() == INVALID_TILE)
+			{
+				m_neighborData.leftTiles.push_back(positionIndex);
+			}
+
+			if (y == m_tiles[x].size() - 1 || m_tiles[x][y + 1].id() == INVALID_TILE)
+			{
+				m_neighborData.rightTiles.push_back(positionIndex);
+			}
+
+			positionIndex++;
+		}
+	}
+}
+
+bool Prefab::isEqual(const Prefab& other)
+{
+	if (m_tiles.size() != other.tiles().size() || m_tiles[0].size() != other.tiles()[0].size())
+	{
+		return false;
+	}
+	for (int i = 0; i < m_tiles.size(); i++)
+	{
+		for (int j = 0; j < m_tiles[0].size(); j++)
+		{
+			if (m_tiles[i][j].id() != other.tiles()[i][j].id() || m_tiles[i][j].configuration() != other.tiles()[i][j].configuration())
+			{
+				return false;
+			}
+		}
+	}
+	return true;
+}
+
+bool Prefab::canOverlap(const Prefab& other, int dx, int dy)
+{
+	for (int y = 0; y < m_tiles.size(); y++)
+	{
+		for (int x = 0; x < m_tiles[0].size(); x++)
+		{
+			if (y - dy >= other.tiles().size() || y - dy < 0) { continue; }
+			if (x - dx >= other.tiles()[0].size() || x - dx < 0) { continue; }
+
+			if (m_tiles[y][x].id() != other.tiles()[y - dy][x - dx].id() ||
+				m_tiles[y][x].configuration() != other.tiles()[y - dy][x - dx].configuration())
+			{
+				return false;
+			}
+		}
+	}
+	return true;
+}