--- conflicted
+++ resolved
@@ -1,399 +1,397 @@
-﻿// Copyright Proletariat, Inc. All Rights Reserved.
-#pragma once
-
-#include "ConstraintTypes.h"
-#include "constraints/IConstraint.h"
-
-namespace Vertexy
-{
-class ConstraintSolver;
-class IConstraint;
-class IVariableWatchSink;
-
-/** Abstract class for access/modification of variables. */
-class IVariableDatabase
-{
-	//
-	// Overridables
-	//
-
-	protected:
-	/** Optionally override to support adding a variable to the database. */
-	virtual VarID addVariableImpl(const wstring& name, int domainSize, const vector<int>& potentialValues)
-	{
-		vxy_fail();
-		return VarID::INVALID;
-	}
-
-	/** Override to return a writeable value set of current domain of the variable */
-	virtual ValueSet& lockVariableImpl(VarID varID) = 0;
-
-	/** Override to respond when a locked variable is unlocked. If the value was actually changed,
-	 *  bChanged will be set to true and ChangeExplainer will be a functor that can explain why
-	 *  values were removed.
-	 */
-	virtual void unlockVariableImpl(VarID varID, bool wasChanged, IConstraint* constraint, ExplainerFunction explainerFn) = 0;
-
-	/** Optional override to receive notification when a variable contradiction occurred (i.e potential values reduced to empty set) */
-	virtual void onContradiction(VarID varID, IConstraint* constraint, const ExplainerFunction& explainer)
-	{
-	}
-
-public:
-	/** Override to return the current decision level of the solver. */
-	virtual SolverDecisionLevel getDecisionLevel() const = 0;
-
-	/** Override to return the current timestamp of the solver. */
-	virtual SolverTimestamp getTimestamp() const = 0;
-
-	/** Override to return the decision level of a given variable (i.e. which level chose this variable to decide on).
-	 *  Return 0 if the variable has not been used in a decision yet.
-	 */
-	virtual SolverDecisionLevel getDecisionLevelForVariable(VarID varID) const = 0;
-
-	/** Return the timestamp of the last time this variable was modified */
-	virtual SolverTimestamp getLastModificationTimestamp(VarID variable) const = 0;
-
-	/** Return the decision level corresponding to the timestamp */
-	virtual SolverDecisionLevel getDecisionLevelForTimestamp(SolverTimestamp timestamp) const = 0;
-
-	/** Override to return the current (read-only) potential values for the given variable */
-	virtual const ValueSet& getPotentialValues(VarID varID) const = 0;
-
-	/** Override to return the initial potential values for the given variable */
-	virtual const ValueSet& getInitialValues(VarID varID) const = 0;
-
-	/** Add a constraint to the constraint propagation queue */
-	virtual void queueConstraintPropagation(IConstraint* constraint) = 0;
-
-	/** Called when a constraint has indicated it is fully satisfied. This should only be called
-	 *  when no further narrowing of variables would cause the constraint to become unsatisfied.
-	 *  However, a fully satisfied constraint can become unsatisfied upon backtracking.
-	 */
-	virtual void markConstraintFullySatisfied(IConstraint* constraint)
-	{
-	}
-
-	/** Add a watcher for a variable */
-	virtual WatcherHandle addVariableWatch(VarID varID, EVariableWatchType watchType, IVariableWatchSink* sink) = 0;
-
-	/** Add a watcher for when a variable is no longer any of the specified values */
-	virtual WatcherHandle addVariableValueWatch(VarID varID, const ValueSet& values, IVariableWatchSink* sink) = 0;
-
-	/** Mark a given variable-value watch to be added if we every backtrack the current decision level */
-	virtual void disableWatcherUntilBacktrack(WatcherHandle handle, VarID varID, IVariableWatchSink* sink) = 0;
-
-	/** Remove a watcher for a variable */
-	virtual void removeVariableWatch(VarID varID, WatcherHandle handle, IVariableWatchSink* sink) = 0;
-
-	/** Get the value of the variable (and optional modification timestamp) before the given timestamp */
-	virtual const ValueSet& getValueBefore(VarID variable, SolverTimestamp timestamp, SolverTimestamp* outTimestamp = nullptr) const = 0;
-	/** Get the value of the variable at or after the specified timestamp. */
-	virtual const ValueSet& getValueAfter(VarID variable, SolverTimestamp timestamp) const = 0;
-	/** Given a variable and timestamp, return the most recent time it was modified prior to that timestamp. */
-	virtual SolverTimestamp getModificationTimePriorTo(VarID variable, SolverTimestamp timestamp) const = 0;
-	/** Get the solver associated with this database. */
-	virtual const ConstraintSolver* getSolver() const = 0;
-
-	/** Optional override to indicate whether initial arc consistency has been established yet. Only the main
-	*  variable db should need to override this.
-	*/
-	virtual bool hasFinishedInitialArcConsistency() const
-	{
-		return true;
-	}
-
-	//
-	// Built-in functionality
-	//
-
-	IVariableDatabase()
-	{
-		// Add dummy for 0 (invalid) variable
-		m_states.push_back(EVariableState::Contradiction);
-	}
-
-	virtual ~IVariableDatabase()
-	{
-	}
-
-	virtual VarID addVariable(wstring name, int domainSize, const vector<int>& potentialValues)
-	{
-		VarID varId = addVariableImpl(name, domainSize, potentialValues);
-		#if CONSTRAINT_USE_CACHED_STATES
-		vxy_assert(varId.raw() == m_states.size());
-		m_states.push_back(EVariableState::Unknown);
-		#endif
-		++m_numVariables;
-		return varId;
-	}
-
-	inline int getNumVariables() const
-	{
-		return m_numVariables;
-	}
-
-	inline bool isInContradiction(VarID varID) const
-	{
-		vxy_assert(varID.isValid());
-		return maybeUpdateState(varID) == EVariableState::Contradiction;
-	}
-
-	inline bool isSolved(VarID varID) const
-	{
-		vxy_assert(varID.isValid());
-		return maybeUpdateState(varID) == EVariableState::Solved;
-	}
-
-	inline bool isSolved(VarID varID, int& solvedValue) const
-	{
-		vxy_assert(varID.isValid());
-		return getPotentialValues(varID).isSingleton(solvedValue);
-	}
-
-	inline int getSolvedValue(VarID varID) const
-	{
-		vxy_assert(isSolved(varID));
-		return getPotentialValues(varID).indexOf(true);
-	}
-
-	inline int getDomainSize(VarID varID) const
-	{
-		vxy_assert(varID.isValid());
-		return getPotentialValues(varID).size();
-	}
-
-	inline bool isPossible(VarID varID, int value) const
-	{
-		vxy_assert(varID.isValid());
-		auto& values = getPotentialValues(varID);
-		return value >= 0 && value < values.size() ? values[value] : false;
-	}
-
-	inline bool anyPossible(const Literal& lit) const
-	{
-		return anyPossible(lit.variable, lit.values);
-	}
-
-	template <typename T, int N>
-	inline bool anyPossible(VarID varID, const TValueBitset<T, N>& values) const
-	{
-		vxy_assert(varID.isValid());
-		return getPotentialValues(varID).anyPossible(values);
-	}
-
-	inline int getMinimumPossibleValue(VarID varID) const
-	{
-		vxy_assert(varID.isValid());
-		return getPotentialValues(varID).indexOf(true);
-	}
-
-	inline int getMaximumPossibleValue(VarID varID) const
-	{
-		vxy_assert(varID.isValid());
-		return getPotentialValues(varID).lastIndexOf(true);
-	}
-
-<<<<<<< HEAD
-	int getMinimumPossibleDomainValue(VarID varID) const;
-	int getMaximumPossibleDomainValue(VarID varID) const;
-
-	// Default explanation for propagation. The explanation is guaranteed to be assertive (i.e. will cause backtracking) but
-	// is not necessarily the tightest explanation possible. (It is generally rather poor.)
-	static vector<Literal> defaultExplainer(const NarrowingExplanationParams& params);
-=======
-	inline bool excludeValues(const Literal& literalToExclude, IConstraint* origin, ExplainerFunction explainer=nullptr)
-	{
-		return excludeValues(literalToExclude.variable, literalToExclude.values, origin, explainer);
-	}
->>>>>>> 9259745f
-
-	template <typename T, int N>
-	bool excludeValues(VarID varID, const TValueBitset<T, N>& valuesToExclude, IConstraint* origin, ExplainerFunction explainer=nullptr)
-	{
-		vxy_assert(varID.isValid());
-		bool removed = lockVariable(varID).excludeCheck(valuesToExclude);
-		unlockVariable(varID, removed, origin, move(explainer));
-		return checkContradiction(varID, origin, explainer);
-	}
-
-	bool excludeValue(VarID varID, int value, IConstraint* origin, ExplainerFunction explainer=nullptr)
-	{
-		vxy_assert(varID.isValid());
-		ValueSet& values = lockVariable(varID);
-		bool removed = false;
-		if (value < values.size() && values[value] == true)
-		{
-			values[value] = false;
-			removed = true;
-		}
-
-		unlockVariable(varID, removed, origin, move(explainer));
-		return checkContradiction(varID, origin, explainer);
-	}
-
-	inline bool constrainToValues(const Literal& literal, IConstraint* origin, ExplainerFunction explainer=nullptr)
-	{
-		return constrainToValues(literal.variable, literal.values, origin, explainer);
-	}
-
-	template <typename T, int N>
-	bool constrainToValues(VarID varID, const TValueBitset<T, N>& constrainedValues, IConstraint* origin, ExplainerFunction explainer=nullptr)
-	{
-		vxy_assert(varID.isValid());
-		bool removed = lockVariable(varID).intersectCheck(constrainedValues);
-		unlockVariable(varID, removed, origin, move(explainer));
-		return checkContradiction(varID, origin, explainer);
-	}
-
-	bool constrainToValue(VarID varID, int value, IConstraint* origin, ExplainerFunction explainer=nullptr)
-	{
-		vxy_assert(varID.isValid());
-		bool removed = false;
-		ValueSet& values = lockVariable(varID);
-
-		if (value >= values.size())
-		{
-			values.setZeroed();
-			removed = true;
-		}
-		else
-		{
-			ValueSet newValueSet;
-			newValueSet.pad(getDomainSize(varID), false);
-			newValueSet[value] = true;
-
-			removed = values.intersectCheck(newValueSet);
-		}
-
-		unlockVariable(varID, removed, origin, move(explainer));
-		return checkContradiction(varID, origin, explainer);
-	}
-
-	bool excludeValuesLessThan(VarID varID, int value, IConstraint* origin, ExplainerFunction explainer=nullptr)
-	{
-		vxy_assert(varID.isValid());
-		ValueSet& values = lockVariable(varID);
-
-		bool removed = false;
-		for (int i = 0; i < value; ++i)
-		{
-			if (values[i] == true)
-			{
-				removed = true;
-				values[i] = false;
-			}
-		}
-
-		unlockVariable(varID, removed, origin, move(explainer));
-		return checkContradiction(varID, origin, explainer);
-	}
-
-	bool excludeValuesGreaterThan(VarID varID, int value, IConstraint* origin, ExplainerFunction explainer=nullptr)
-	{
-		vxy_assert(varID.isValid());
-		ValueSet& values = lockVariable(varID);
-		bool removed = false;
-		for (int i = value + 1; i < values.size(); ++i)
-		{
-			if (values[i] == true)
-			{
-				removed = true;
-				values[i] = false;
-			}
-		}
-
-		unlockVariable(varID, removed, origin, move(explainer));
-		return checkContradiction(varID, origin, explainer);
-	}
-
-protected:
-	enum class EVariableState : uint8_t
-	{
-		Unknown,
-		Solved,
-		Unsolved,
-		Contradiction
-	};
-
-	inline ValueSet& lockVariable(VarID varID)
-	{
-		vxy_assert(varID.isValid());
-		return lockVariableImpl(varID);
-	}
-
-	inline void unlockVariable(VarID varID, bool wasChanged, IConstraint* constraint, ExplainerFunction changeExplainer)
-	{
-		vxy_assert(varID.isValid());
-		#if CONSTRAINT_USE_CACHED_STATES
-		if (wasChanged)
-		{
-			m_states[varID.raw()] = EVariableState::Unknown;
-		}
-		#endif
-		return unlockVariableImpl(varID, wasChanged, constraint, move(changeExplainer));
-	}
-
-	inline void resetVariableState(VarID varID)
-	{
-		vxy_assert(varID.isValid());
-		#if CONSTRAINT_USE_CACHED_STATES
-		m_states[varID.raw()] = EVariableState::Unknown;
-		#endif
-	}
-
-	inline bool checkContradiction(VarID varID, IConstraint* origin, const ExplainerFunction& explainer)
-	{
-		vxy_assert(varID.isValid());
-		if (isInContradiction(varID))
-		{
-			onContradiction(varID, origin, explainer);
-			return false;
-		}
-
-		return true;
-	}
-
-	inline EVariableState maybeUpdateState(VarID varID) const
-	{
-		vxy_assert(varID.isValid());
-		#if CONSTRAINT_USE_CACHED_STATES
-		if (m_states[varID.raw()] == EVariableState::Unknown)
-		{
-			m_states[varID.raw()] = determineState(varID);
-		}
-		return m_states[varID.raw()];
-		#else
-		return determineState(ID);
-		#endif
-	}
-
-	inline EVariableState determineState(VarID varID) const
-	{
-		vxy_assert(varID.isValid());
-
-		const ValueSet& values = getPotentialValues(varID);
-		const int firstBit = values.indexOf(true);
-		if (firstBit < 0)
-		{
-			return EVariableState::Contradiction;
-		}
-
-		const int lastBit = values.lastIndexOf(true);
-		if (firstBit == lastBit)
-		{
-			return EVariableState::Solved;
-		}
-		else
-		{
-			return EVariableState::Unsolved;
-		}
-	}
-
-	int m_numVariables = 0;
-	#if CONSTRAINT_USE_CACHED_STATES
-	mutable vector<EVariableState> m_states;
-	#endif
-};
-
+﻿// Copyright Proletariat, Inc. All Rights Reserved.
+#pragma once
+
+#include "ConstraintTypes.h"
+#include "constraints/IConstraint.h"
+
+namespace Vertexy
+{
+class ConstraintSolver;
+class IConstraint;
+class IVariableWatchSink;
+
+/** Abstract class for access/modification of variables. */
+class IVariableDatabase
+{
+	//
+	// Overridables
+	//
+
+	protected:
+	/** Optionally override to support adding a variable to the database. */
+	virtual VarID addVariableImpl(const wstring& name, int domainSize, const vector<int>& potentialValues)
+	{
+		vxy_fail();
+		return VarID::INVALID;
+	}
+
+	/** Override to return a writeable value set of current domain of the variable */
+	virtual ValueSet& lockVariableImpl(VarID varID) = 0;
+
+	/** Override to respond when a locked variable is unlocked. If the value was actually changed,
+	 *  bChanged will be set to true and ChangeExplainer will be a functor that can explain why
+	 *  values were removed.
+	 */
+	virtual void unlockVariableImpl(VarID varID, bool wasChanged, IConstraint* constraint, ExplainerFunction explainerFn) = 0;
+
+	/** Optional override to receive notification when a variable contradiction occurred (i.e potential values reduced to empty set) */
+	virtual void onContradiction(VarID varID, IConstraint* constraint, const ExplainerFunction& explainer)
+	{
+	}
+
+public:
+	/** Override to return the current decision level of the solver. */
+	virtual SolverDecisionLevel getDecisionLevel() const = 0;
+
+	/** Override to return the current timestamp of the solver. */
+	virtual SolverTimestamp getTimestamp() const = 0;
+
+	/** Override to return the decision level of a given variable (i.e. which level chose this variable to decide on).
+	 *  Return 0 if the variable has not been used in a decision yet.
+	 */
+	virtual SolverDecisionLevel getDecisionLevelForVariable(VarID varID) const = 0;
+
+	/** Return the timestamp of the last time this variable was modified */
+	virtual SolverTimestamp getLastModificationTimestamp(VarID variable) const = 0;
+
+	/** Return the decision level corresponding to the timestamp */
+	virtual SolverDecisionLevel getDecisionLevelForTimestamp(SolverTimestamp timestamp) const = 0;
+
+	/** Override to return the current (read-only) potential values for the given variable */
+	virtual const ValueSet& getPotentialValues(VarID varID) const = 0;
+
+	/** Override to return the initial potential values for the given variable */
+	virtual const ValueSet& getInitialValues(VarID varID) const = 0;
+
+	/** Add a constraint to the constraint propagation queue */
+	virtual void queueConstraintPropagation(IConstraint* constraint) = 0;
+
+	/** Called when a constraint has indicated it is fully satisfied. This should only be called
+	 *  when no further narrowing of variables would cause the constraint to become unsatisfied.
+	 *  However, a fully satisfied constraint can become unsatisfied upon backtracking.
+	 */
+	virtual void markConstraintFullySatisfied(IConstraint* constraint)
+	{
+	}
+
+	/** Add a watcher for a variable */
+	virtual WatcherHandle addVariableWatch(VarID varID, EVariableWatchType watchType, IVariableWatchSink* sink) = 0;
+
+	/** Add a watcher for when a variable is no longer any of the specified values */
+	virtual WatcherHandle addVariableValueWatch(VarID varID, const ValueSet& values, IVariableWatchSink* sink) = 0;
+
+	/** Mark a given variable-value watch to be added if we every backtrack the current decision level */
+	virtual void disableWatcherUntilBacktrack(WatcherHandle handle, VarID varID, IVariableWatchSink* sink) = 0;
+
+	/** Remove a watcher for a variable */
+	virtual void removeVariableWatch(VarID varID, WatcherHandle handle, IVariableWatchSink* sink) = 0;
+
+	/** Get the value of the variable (and optional modification timestamp) before the given timestamp */
+	virtual const ValueSet& getValueBefore(VarID variable, SolverTimestamp timestamp, SolverTimestamp* outTimestamp = nullptr) const = 0;
+	/** Get the value of the variable at or after the specified timestamp. */
+	virtual const ValueSet& getValueAfter(VarID variable, SolverTimestamp timestamp) const = 0;
+	/** Given a variable and timestamp, return the most recent time it was modified prior to that timestamp. */
+	virtual SolverTimestamp getModificationTimePriorTo(VarID variable, SolverTimestamp timestamp) const = 0;
+	/** Get the solver associated with this database. */
+	virtual const ConstraintSolver* getSolver() const = 0;
+
+	/** Optional override to indicate whether initial arc consistency has been established yet. Only the main
+	*  variable db should need to override this.
+	*/
+	virtual bool hasFinishedInitialArcConsistency() const
+	{
+		return true;
+	}
+
+	//
+	// Built-in functionality
+	//
+
+	IVariableDatabase()
+	{
+		// Add dummy for 0 (invalid) variable
+		m_states.push_back(EVariableState::Contradiction);
+	}
+
+	virtual ~IVariableDatabase()
+	{
+	}
+
+	virtual VarID addVariable(wstring name, int domainSize, const vector<int>& potentialValues)
+	{
+		VarID varId = addVariableImpl(name, domainSize, potentialValues);
+		#if CONSTRAINT_USE_CACHED_STATES
+		vxy_assert(varId.raw() == m_states.size());
+		m_states.push_back(EVariableState::Unknown);
+		#endif
+		++m_numVariables;
+		return varId;
+	}
+
+	inline int getNumVariables() const
+	{
+		return m_numVariables;
+	}
+
+	inline bool isInContradiction(VarID varID) const
+	{
+		vxy_assert(varID.isValid());
+		return maybeUpdateState(varID) == EVariableState::Contradiction;
+	}
+
+	inline bool isSolved(VarID varID) const
+	{
+		vxy_assert(varID.isValid());
+		return maybeUpdateState(varID) == EVariableState::Solved;
+	}
+
+	inline bool isSolved(VarID varID, int& solvedValue) const
+	{
+		vxy_assert(varID.isValid());
+		return getPotentialValues(varID).isSingleton(solvedValue);
+	}
+
+	inline int getSolvedValue(VarID varID) const
+	{
+		vxy_assert(isSolved(varID));
+		return getPotentialValues(varID).indexOf(true);
+	}
+
+	inline int getDomainSize(VarID varID) const
+	{
+		vxy_assert(varID.isValid());
+		return getPotentialValues(varID).size();
+	}
+
+	inline bool isPossible(VarID varID, int value) const
+	{
+		vxy_assert(varID.isValid());
+		auto& values = getPotentialValues(varID);
+		return value >= 0 && value < values.size() ? values[value] : false;
+	}
+
+	inline bool anyPossible(const Literal& lit) const
+	{
+		return anyPossible(lit.variable, lit.values);
+	}
+
+	template <typename T, int N>
+	inline bool anyPossible(VarID varID, const TValueBitset<T, N>& values) const
+	{
+		vxy_assert(varID.isValid());
+		return getPotentialValues(varID).anyPossible(values);
+	}
+
+	inline int getMinimumPossibleValue(VarID varID) const
+	{
+		vxy_assert(varID.isValid());
+		return getPotentialValues(varID).indexOf(true);
+	}
+
+	inline int getMaximumPossibleValue(VarID varID) const
+	{
+		vxy_assert(varID.isValid());
+		return getPotentialValues(varID).lastIndexOf(true);
+	}
+
+	int getMinimumPossibleDomainValue(VarID varID) const;
+	int getMaximumPossibleDomainValue(VarID varID) const;
+
+	// Default explanation for propagation. The explanation is guaranteed to be assertive (i.e. will cause backtracking) but
+	// is not necessarily the tightest explanation possible. (It is generally rather poor.)
+	static vector<Literal> defaultExplainer(const NarrowingExplanationParams& params);
+
+	inline bool excludeValues(const Literal& literalToExclude, IConstraint* origin, ExplainerFunction explainer=nullptr)
+	{
+		return excludeValues(literalToExclude.variable, literalToExclude.values, origin, explainer);
+	}
+
+	template <typename T, int N>
+	bool excludeValues(VarID varID, const TValueBitset<T, N>& valuesToExclude, IConstraint* origin, ExplainerFunction explainer=nullptr)
+	{
+		vxy_assert(varID.isValid());
+		bool removed = lockVariable(varID).excludeCheck(valuesToExclude);
+		unlockVariable(varID, removed, origin, move(explainer));
+		return checkContradiction(varID, origin, explainer);
+	}
+
+	bool excludeValue(VarID varID, int value, IConstraint* origin, ExplainerFunction explainer=nullptr)
+	{
+		vxy_assert(varID.isValid());
+		ValueSet& values = lockVariable(varID);
+		bool removed = false;
+		if (value < values.size() && values[value] == true)
+		{
+			values[value] = false;
+			removed = true;
+		}
+
+		unlockVariable(varID, removed, origin, move(explainer));
+		return checkContradiction(varID, origin, explainer);
+	}
+
+	inline bool constrainToValues(const Literal& literal, IConstraint* origin, ExplainerFunction explainer=nullptr)
+	{
+		return constrainToValues(literal.variable, literal.values, origin, explainer);
+	}
+
+	template <typename T, int N>
+	bool constrainToValues(VarID varID, const TValueBitset<T, N>& constrainedValues, IConstraint* origin, ExplainerFunction explainer=nullptr)
+	{
+		vxy_assert(varID.isValid());
+		bool removed = lockVariable(varID).intersectCheck(constrainedValues);
+		unlockVariable(varID, removed, origin, move(explainer));
+		return checkContradiction(varID, origin, explainer);
+	}
+
+	bool constrainToValue(VarID varID, int value, IConstraint* origin, ExplainerFunction explainer=nullptr)
+	{
+		vxy_assert(varID.isValid());
+		bool removed = false;
+		ValueSet& values = lockVariable(varID);
+
+		if (value >= values.size())
+		{
+			values.setZeroed();
+			removed = true;
+		}
+		else
+		{
+			ValueSet newValueSet;
+			newValueSet.pad(getDomainSize(varID), false);
+			newValueSet[value] = true;
+
+			removed = values.intersectCheck(newValueSet);
+		}
+
+		unlockVariable(varID, removed, origin, move(explainer));
+		return checkContradiction(varID, origin, explainer);
+	}
+
+	bool excludeValuesLessThan(VarID varID, int value, IConstraint* origin, ExplainerFunction explainer=nullptr)
+	{
+		vxy_assert(varID.isValid());
+		ValueSet& values = lockVariable(varID);
+
+		bool removed = false;
+		for (int i = 0; i < value; ++i)
+		{
+			if (values[i] == true)
+			{
+				removed = true;
+				values[i] = false;
+			}
+		}
+
+		unlockVariable(varID, removed, origin, move(explainer));
+		return checkContradiction(varID, origin, explainer);
+	}
+
+	bool excludeValuesGreaterThan(VarID varID, int value, IConstraint* origin, ExplainerFunction explainer=nullptr)
+	{
+		vxy_assert(varID.isValid());
+		ValueSet& values = lockVariable(varID);
+		bool removed = false;
+		for (int i = value + 1; i < values.size(); ++i)
+		{
+			if (values[i] == true)
+			{
+				removed = true;
+				values[i] = false;
+			}
+		}
+
+		unlockVariable(varID, removed, origin, move(explainer));
+		return checkContradiction(varID, origin, explainer);
+	}
+
+protected:
+	enum class EVariableState : uint8_t
+	{
+		Unknown,
+		Solved,
+		Unsolved,
+		Contradiction
+	};
+
+	inline ValueSet& lockVariable(VarID varID)
+	{
+		vxy_assert(varID.isValid());
+		return lockVariableImpl(varID);
+	}
+
+	inline void unlockVariable(VarID varID, bool wasChanged, IConstraint* constraint, ExplainerFunction changeExplainer)
+	{
+		vxy_assert(varID.isValid());
+		#if CONSTRAINT_USE_CACHED_STATES
+		if (wasChanged)
+		{
+			m_states[varID.raw()] = EVariableState::Unknown;
+		}
+		#endif
+		return unlockVariableImpl(varID, wasChanged, constraint, move(changeExplainer));
+	}
+
+	inline void resetVariableState(VarID varID)
+	{
+		vxy_assert(varID.isValid());
+		#if CONSTRAINT_USE_CACHED_STATES
+		m_states[varID.raw()] = EVariableState::Unknown;
+		#endif
+	}
+
+	inline bool checkContradiction(VarID varID, IConstraint* origin, const ExplainerFunction& explainer)
+	{
+		vxy_assert(varID.isValid());
+		if (isInContradiction(varID))
+		{
+			onContradiction(varID, origin, explainer);
+			return false;
+		}
+
+		return true;
+	}
+
+	inline EVariableState maybeUpdateState(VarID varID) const
+	{
+		vxy_assert(varID.isValid());
+		#if CONSTRAINT_USE_CACHED_STATES
+		if (m_states[varID.raw()] == EVariableState::Unknown)
+		{
+			m_states[varID.raw()] = determineState(varID);
+		}
+		return m_states[varID.raw()];
+		#else
+		return determineState(ID);
+		#endif
+	}
+
+	inline EVariableState determineState(VarID varID) const
+	{
+		vxy_assert(varID.isValid());
+
+		const ValueSet& values = getPotentialValues(varID);
+		const int firstBit = values.indexOf(true);
+		if (firstBit < 0)
+		{
+			return EVariableState::Contradiction;
+		}
+
+		const int lastBit = values.lastIndexOf(true);
+		if (firstBit == lastBit)
+		{
+			return EVariableState::Solved;
+		}
+		else
+		{
+			return EVariableState::Unsolved;
+		}
+	}
+
+	int m_numVariables = 0;
+	#if CONSTRAINT_USE_CACHED_STATES
+	mutable vector<EVariableState> m_states;
+	#endif
+};
+
 } // namespace Vertexy