﻿// Copyright Proletariat, Inc. All Rights Reserved.
#pragma once
#include "ConstraintTypes.h"
#include "TopologySearchConstraint.h"
#include "IBacktrackingSolverConstraint.h"
#include "IConstraint.h"
#include "SignedClause.h"
#include "ds/ESTree.h"
#include "ds/RamalReps.h"
#include "topology/BacktrackingDigraphTopology.h"
#include "topology/DigraphEdgeTopology.h"
#include "topology/TopologyVertexData.h"
#include "topology/algo/MaxFlowMinCut.h"
#include "variable/IVariableDatabase.h"

#define REACHABILITY_USE_RAMAL_REPS 1

namespace Vertexy
{

/** Constraint to ensure reachability in a graph from a set of sources.
 *  The SourceGraph specifies the full potential connectivity set of all variables.
 *  Any variable that is definitely one of SourceValues is considered a reachability source.
 *  Any variable that is definitely on of NeedReachableValues is considered a destination that must remain reachable from AT LEAST one source.
 */
class ReachabilityConstraint : public ITopologySearchConstraint
{
public:
	ReachabilityConstraint(const ConstraintFactoryParams& params,
		const shared_ptr<TTopologyVertexData<VarID>>& sourceGraphData,
		const ValueSet& sourceMask,
		const ValueSet& requireReachableMask,
		const shared_ptr<TTopologyVertexData<VarID>>& edgeGraphData,
		const ValueSet& edgeBlockedMask
	);

	struct ReachabilityFactory
	{
		static ReachabilityConstraint* construct(
			const ConstraintFactoryParams& params,
			// Graph of vertices where reachability is calculated
			const shared_ptr<TTopologyVertexData<VarID>>& sourceGraphData,
			// Values of vertices in SourceGraph that establish it as a reachability source
			const vector<int>& sourceValues,
			// Values of vertices in SourceGraph that establish it as needing to be reachable from a source
			const vector<int>& needReachableValues,
			// The variables for each edge of source graph
			const shared_ptr<TTopologyVertexData<VarID>>& edgeGraphData,
			// Values of vertices in the edge graph establishing that edge as "off"
			const vector<int>& edgeBlockedValues);
	};

	using Factory = ReachabilityFactory;

	virtual EConstraintType getConstraintType() const override { return EConstraintType::Reachability; }

protected:

<<<<<<< HEAD
	virtual bool isValidDistance(const IVariableDatabase* db, int dist) const override;
	virtual bool isReachable(const IVariableDatabase* db, const ReachabilitySourceData& src, int vertex) const override;
	virtual EReachabilityDetermination determineReachabilityHelper(const IVariableDatabase* db, const ReachabilitySourceData& src, int vertex, VarID srcVertex) const override;
	virtual shared_ptr<RamalRepsType> makeTopology(const shared_ptr<BacktrackingDigraphTopology>& graph) const override;
	virtual EventListenerHandle addMinCallback(RamalRepsType& minReachable, const IVariableDatabase* db, VarID source) override;
	virtual EventListenerHandle addMaxCallback(RamalRepsType& maxReachable, const IVariableDatabase* db, VarID source) override;
=======
	enum class EReachabilityDetermination : uint8_t
	{
		DefinitelyReachable,
		// Reachable from a definite source
		PossiblyReachable,
		// Reachable from a possible source
		DefinitelyUnreachable,
		// Unreachable from any possible source
	};

	EReachabilityDetermination determineReachability(const IVariableDatabase* db, int vertex);
	bool processVertexVariableChange(IVariableDatabase* db, VarID variable);
	void updateGraphsForEdgeChange(IVariableDatabase* db, VarID variable);
	void onReachabilityChanged(int vertexIndex, VarID sourceVar, bool inMinGraph);
	void sanityCheckUnreachable(IVariableDatabase* db, int vertexIndex);

	void onExplanationGraphEdgeChange(bool edgeWasAdded, int from, int to);

	void addSource(VarID source);
	bool removeSource(IVariableDatabase* db, VarID source);

	inline bool definitelyNeedsToReach(const IVariableDatabase* db, VarID var) const
	{
		return !db->getPotentialValues(var).anyPossible(m_notReachableMask);
	}

	inline bool definitelyIsSource(const IVariableDatabase* db, VarID var) const
	{
		return !db->getPotentialValues(var).anyPossible(m_notSourceMask);
	}

	inline bool definitelyNotSource(const IVariableDatabase* db, VarID var) const
	{
		return !db->getPotentialValues(var).anyPossible(m_sourceMask);
	}

	inline bool possiblyIsSource(const IVariableDatabase* db, VarID var)
	{
		return !definitelyNotSource(db, var);
	}

	inline bool possiblyOpenEdge(const IVariableDatabase* db, VarID var) const
	{
		return db->getPotentialValues(var).anyPossible(m_edgeOpenMask);
	}

	inline bool definitelyOpenEdge(const IVariableDatabase* db, VarID var) const
	{
		return !db->getPotentialValues(var).anyPossible(m_edgeBlockedMask);
	}

	inline bool definitelyClosedEdge(const IVariableDatabase* db, VarID var)
	{
		return !possiblyOpenEdge(db, var);
	}

	class EdgeWatcher : public IVariableWatchSink
	{
	public:
		EdgeWatcher(ReachabilityConstraint& parent)
			: m_parent(parent)
		{
		}

		virtual IConstraint* asConstraint() override { return &m_parent; }
		virtual bool onVariableNarrowed(IVariableDatabase* db, VarID variable, const ValueSet& previousValue, bool& removeWatch) override;

	protected:
		ReachabilityConstraint& m_parent;
	};

	EdgeWatcher m_edgeWatcher;

	shared_ptr<TTopologyVertexData<VarID>> m_sourceGraphData;
	shared_ptr<ITopology> m_sourceGraph;
	shared_ptr<TTopologyVertexData<VarID>> m_edgeGraphData;
	shared_ptr<EdgeTopology> m_edgeGraph;

	// Contains edges that DEFINITELY exist. Edges are only added to this graph.
	shared_ptr<BacktrackingDigraphTopology> m_minGraph;
	// Contains edges that POSSIBLY exist. Edges are only removed from this graph.
	shared_ptr<BacktrackingDigraphTopology> m_maxGraph;
	// Synchronized with MaxGraph. Used during explanations where we need to temporarily rewind graph state, but we don't
	// want to propagate to the source reachability trees.
	shared_ptr<BacktrackingDigraphTopology> m_explanationGraph;

	ValueSet m_sourceMask;
	ValueSet m_notSourceMask;

	ValueSet m_requireReachableMask;
	ValueSet m_notReachableMask;

	ValueSet m_edgeBlockedMask;
	ValueSet m_edgeOpenMask;

	hash_map<VarID, WatcherHandle> m_vertexWatchHandles;
	hash_map<VarID, WatcherHandle> m_edgeWatchHandles;

	struct BacktrackData
	{
		SolverDecisionLevel level;
		vector<VarID> reachabilitySourcesRemoved;
	};

	vector<BacktrackData> m_backtrackData;

	using ESTreeType = ESTree<BacktrackingDigraphTopology>;
	using RamalRepsType = RamalReps<BacktrackingDigraphTopology>;

	struct ReachabilitySourceData
	{
		#if REACHABILITY_USE_RAMAL_REPS
		shared_ptr<RamalRepsType> minReachability;
		shared_ptr<RamalRepsType> maxReachability;
		#else
		shared_ptr<ESTreeType> minReachability;
		shared_ptr<ESTreeType> maxReachability;
		#endif
		EventListenerHandle minReachabilityChangedHandle = INVALID_EVENT_LISTENER_HANDLE;
		EventListenerHandle maxReachabilityChangedHandle = INVALID_EVENT_LISTENER_HANDLE;
	};

	vector<VarID> m_vertexProcessList;
	vector<VarID> m_edgeProcessList;

	vector<VarID> m_initialPotentialSources;
	hash_map<VarID, ReachabilitySourceData> m_reachabilitySources;

	hash_map<VarID, int> m_variableToSourceVertexIndex;
	hash_map<VarID, int> m_variableToSourceEdgeIndex;

	IVariableDatabase* m_edgeChangeDb = nullptr;
	bool m_edgeChangeFailure = false;
	bool m_inEdgeChange = false;
	bool m_backtracking = false;
	bool m_explainingSourceRequirement = false;
	int m_totalNumEdges = 0;
>>>>>>> 9259745f

	virtual vector<Literal> explainNoReachability(const NarrowingExplanationParams& params) const override;
	virtual vector<Literal> explainRequiredSource(const NarrowingExplanationParams& params, VarID removedSource = VarID::INVALID) override;
	
};

} // namespace Vertexy<|MERGE_RESOLUTION|>--- conflicted
+++ resolved
@@ -1,211 +1,71 @@
-﻿// Copyright Proletariat, Inc. All Rights Reserved.
-#pragma once
-#include "ConstraintTypes.h"
-#include "TopologySearchConstraint.h"
-#include "IBacktrackingSolverConstraint.h"
-#include "IConstraint.h"
-#include "SignedClause.h"
-#include "ds/ESTree.h"
-#include "ds/RamalReps.h"
-#include "topology/BacktrackingDigraphTopology.h"
-#include "topology/DigraphEdgeTopology.h"
-#include "topology/TopologyVertexData.h"
-#include "topology/algo/MaxFlowMinCut.h"
-#include "variable/IVariableDatabase.h"
-
-#define REACHABILITY_USE_RAMAL_REPS 1
-
-namespace Vertexy
-{
-
-/** Constraint to ensure reachability in a graph from a set of sources.
- *  The SourceGraph specifies the full potential connectivity set of all variables.
- *  Any variable that is definitely one of SourceValues is considered a reachability source.
- *  Any variable that is definitely on of NeedReachableValues is considered a destination that must remain reachable from AT LEAST one source.
- */
-class ReachabilityConstraint : public ITopologySearchConstraint
-{
-public:
-	ReachabilityConstraint(const ConstraintFactoryParams& params,
-		const shared_ptr<TTopologyVertexData<VarID>>& sourceGraphData,
-		const ValueSet& sourceMask,
-		const ValueSet& requireReachableMask,
-		const shared_ptr<TTopologyVertexData<VarID>>& edgeGraphData,
-		const ValueSet& edgeBlockedMask
-	);
-
-	struct ReachabilityFactory
-	{
-		static ReachabilityConstraint* construct(
-			const ConstraintFactoryParams& params,
-			// Graph of vertices where reachability is calculated
-			const shared_ptr<TTopologyVertexData<VarID>>& sourceGraphData,
-			// Values of vertices in SourceGraph that establish it as a reachability source
-			const vector<int>& sourceValues,
-			// Values of vertices in SourceGraph that establish it as needing to be reachable from a source
-			const vector<int>& needReachableValues,
-			// The variables for each edge of source graph
-			const shared_ptr<TTopologyVertexData<VarID>>& edgeGraphData,
-			// Values of vertices in the edge graph establishing that edge as "off"
-			const vector<int>& edgeBlockedValues);
-	};
-
-	using Factory = ReachabilityFactory;
-
-	virtual EConstraintType getConstraintType() const override { return EConstraintType::Reachability; }
-
-protected:
-
-<<<<<<< HEAD
-	virtual bool isValidDistance(const IVariableDatabase* db, int dist) const override;
-	virtual bool isReachable(const IVariableDatabase* db, const ReachabilitySourceData& src, int vertex) const override;
-	virtual EReachabilityDetermination determineReachabilityHelper(const IVariableDatabase* db, const ReachabilitySourceData& src, int vertex, VarID srcVertex) const override;
-	virtual shared_ptr<RamalRepsType> makeTopology(const shared_ptr<BacktrackingDigraphTopology>& graph) const override;
-	virtual EventListenerHandle addMinCallback(RamalRepsType& minReachable, const IVariableDatabase* db, VarID source) override;
-	virtual EventListenerHandle addMaxCallback(RamalRepsType& maxReachable, const IVariableDatabase* db, VarID source) override;
-=======
-	enum class EReachabilityDetermination : uint8_t
-	{
-		DefinitelyReachable,
-		// Reachable from a definite source
-		PossiblyReachable,
-		// Reachable from a possible source
-		DefinitelyUnreachable,
-		// Unreachable from any possible source
-	};
-
-	EReachabilityDetermination determineReachability(const IVariableDatabase* db, int vertex);
-	bool processVertexVariableChange(IVariableDatabase* db, VarID variable);
-	void updateGraphsForEdgeChange(IVariableDatabase* db, VarID variable);
-	void onReachabilityChanged(int vertexIndex, VarID sourceVar, bool inMinGraph);
-	void sanityCheckUnreachable(IVariableDatabase* db, int vertexIndex);
-
-	void onExplanationGraphEdgeChange(bool edgeWasAdded, int from, int to);
-
-	void addSource(VarID source);
-	bool removeSource(IVariableDatabase* db, VarID source);
-
-	inline bool definitelyNeedsToReach(const IVariableDatabase* db, VarID var) const
-	{
-		return !db->getPotentialValues(var).anyPossible(m_notReachableMask);
-	}
-
-	inline bool definitelyIsSource(const IVariableDatabase* db, VarID var) const
-	{
-		return !db->getPotentialValues(var).anyPossible(m_notSourceMask);
-	}
-
-	inline bool definitelyNotSource(const IVariableDatabase* db, VarID var) const
-	{
-		return !db->getPotentialValues(var).anyPossible(m_sourceMask);
-	}
-
-	inline bool possiblyIsSource(const IVariableDatabase* db, VarID var)
-	{
-		return !definitelyNotSource(db, var);
-	}
-
-	inline bool possiblyOpenEdge(const IVariableDatabase* db, VarID var) const
-	{
-		return db->getPotentialValues(var).anyPossible(m_edgeOpenMask);
-	}
-
-	inline bool definitelyOpenEdge(const IVariableDatabase* db, VarID var) const
-	{
-		return !db->getPotentialValues(var).anyPossible(m_edgeBlockedMask);
-	}
-
-	inline bool definitelyClosedEdge(const IVariableDatabase* db, VarID var)
-	{
-		return !possiblyOpenEdge(db, var);
-	}
-
-	class EdgeWatcher : public IVariableWatchSink
-	{
-	public:
-		EdgeWatcher(ReachabilityConstraint& parent)
-			: m_parent(parent)
-		{
-		}
-
-		virtual IConstraint* asConstraint() override { return &m_parent; }
-		virtual bool onVariableNarrowed(IVariableDatabase* db, VarID variable, const ValueSet& previousValue, bool& removeWatch) override;
-
-	protected:
-		ReachabilityConstraint& m_parent;
-	};
-
-	EdgeWatcher m_edgeWatcher;
-
-	shared_ptr<TTopologyVertexData<VarID>> m_sourceGraphData;
-	shared_ptr<ITopology> m_sourceGraph;
-	shared_ptr<TTopologyVertexData<VarID>> m_edgeGraphData;
-	shared_ptr<EdgeTopology> m_edgeGraph;
-
-	// Contains edges that DEFINITELY exist. Edges are only added to this graph.
-	shared_ptr<BacktrackingDigraphTopology> m_minGraph;
-	// Contains edges that POSSIBLY exist. Edges are only removed from this graph.
-	shared_ptr<BacktrackingDigraphTopology> m_maxGraph;
-	// Synchronized with MaxGraph. Used during explanations where we need to temporarily rewind graph state, but we don't
-	// want to propagate to the source reachability trees.
-	shared_ptr<BacktrackingDigraphTopology> m_explanationGraph;
-
-	ValueSet m_sourceMask;
-	ValueSet m_notSourceMask;
-
-	ValueSet m_requireReachableMask;
-	ValueSet m_notReachableMask;
-
-	ValueSet m_edgeBlockedMask;
-	ValueSet m_edgeOpenMask;
-
-	hash_map<VarID, WatcherHandle> m_vertexWatchHandles;
-	hash_map<VarID, WatcherHandle> m_edgeWatchHandles;
-
-	struct BacktrackData
-	{
-		SolverDecisionLevel level;
-		vector<VarID> reachabilitySourcesRemoved;
-	};
-
-	vector<BacktrackData> m_backtrackData;
-
-	using ESTreeType = ESTree<BacktrackingDigraphTopology>;
-	using RamalRepsType = RamalReps<BacktrackingDigraphTopology>;
-
-	struct ReachabilitySourceData
-	{
-		#if REACHABILITY_USE_RAMAL_REPS
-		shared_ptr<RamalRepsType> minReachability;
-		shared_ptr<RamalRepsType> maxReachability;
-		#else
-		shared_ptr<ESTreeType> minReachability;
-		shared_ptr<ESTreeType> maxReachability;
-		#endif
-		EventListenerHandle minReachabilityChangedHandle = INVALID_EVENT_LISTENER_HANDLE;
-		EventListenerHandle maxReachabilityChangedHandle = INVALID_EVENT_LISTENER_HANDLE;
-	};
-
-	vector<VarID> m_vertexProcessList;
-	vector<VarID> m_edgeProcessList;
-
-	vector<VarID> m_initialPotentialSources;
-	hash_map<VarID, ReachabilitySourceData> m_reachabilitySources;
-
-	hash_map<VarID, int> m_variableToSourceVertexIndex;
-	hash_map<VarID, int> m_variableToSourceEdgeIndex;
-
-	IVariableDatabase* m_edgeChangeDb = nullptr;
-	bool m_edgeChangeFailure = false;
-	bool m_inEdgeChange = false;
-	bool m_backtracking = false;
-	bool m_explainingSourceRequirement = false;
-	int m_totalNumEdges = 0;
->>>>>>> 9259745f
-
-	virtual vector<Literal> explainNoReachability(const NarrowingExplanationParams& params) const override;
-	virtual vector<Literal> explainRequiredSource(const NarrowingExplanationParams& params, VarID removedSource = VarID::INVALID) override;
-	
-};
-
+﻿// Copyright Proletariat, Inc. All Rights Reserved.
+#pragma once
+#include "ConstraintTypes.h"
+#include "TopologySearchConstraint.h"
+#include "IBacktrackingSolverConstraint.h"
+#include "IConstraint.h"
+#include "SignedClause.h"
+#include "ds/ESTree.h"
+#include "ds/RamalReps.h"
+#include "topology/BacktrackingDigraphTopology.h"
+#include "topology/DigraphEdgeTopology.h"
+#include "topology/TopologyVertexData.h"
+#include "topology/algo/MaxFlowMinCut.h"
+#include "variable/IVariableDatabase.h"
+
+#define REACHABILITY_USE_RAMAL_REPS 1
+
+namespace Vertexy
+{
+
+/** Constraint to ensure reachability in a graph from a set of sources.
+ *  The SourceGraph specifies the full potential connectivity set of all variables.
+ *  Any variable that is definitely one of SourceValues is considered a reachability source.
+ *  Any variable that is definitely on of NeedReachableValues is considered a destination that must remain reachable from AT LEAST one source.
+ */
+class ReachabilityConstraint : public ITopologySearchConstraint
+{
+public:
+	ReachabilityConstraint(const ConstraintFactoryParams& params,
+		const shared_ptr<TTopologyVertexData<VarID>>& sourceGraphData,
+		const ValueSet& sourceMask,
+		const ValueSet& requireReachableMask,
+		const shared_ptr<TTopologyVertexData<VarID>>& edgeGraphData,
+		const ValueSet& edgeBlockedMask
+	);
+
+	struct ReachabilityFactory
+	{
+		static ReachabilityConstraint* construct(
+			const ConstraintFactoryParams& params,
+			// Graph of vertices where reachability is calculated
+			const shared_ptr<TTopologyVertexData<VarID>>& sourceGraphData,
+			// Values of vertices in SourceGraph that establish it as a reachability source
+			const vector<int>& sourceValues,
+			// Values of vertices in SourceGraph that establish it as needing to be reachable from a source
+			const vector<int>& needReachableValues,
+			// The variables for each edge of source graph
+			const shared_ptr<TTopologyVertexData<VarID>>& edgeGraphData,
+			// Values of vertices in the edge graph establishing that edge as "off"
+			const vector<int>& edgeBlockedValues);
+	};
+
+	using Factory = ReachabilityFactory;
+
+	virtual EConstraintType getConstraintType() const override { return EConstraintType::Reachability; }
+
+protected:
+
+	virtual bool isValidDistance(const IVariableDatabase* db, int dist) const override;
+	virtual bool isReachable(const IVariableDatabase* db, const ReachabilitySourceData& src, int vertex) const override;
+	virtual EReachabilityDetermination determineReachabilityHelper(const IVariableDatabase* db, const ReachabilitySourceData& src, int vertex, VarID srcVertex) const override;
+	virtual shared_ptr<RamalRepsType> makeTopology(const shared_ptr<BacktrackingDigraphTopology>& graph) const override;
+	virtual EventListenerHandle addMinCallback(RamalRepsType& minReachable, const IVariableDatabase* db, VarID source) override;
+	virtual EventListenerHandle addMaxCallback(RamalRepsType& maxReachable, const IVariableDatabase* db, VarID source) override;
+
+	virtual vector<Literal> explainNoReachability(const NarrowingExplanationParams& params) const override;
+	virtual vector<Literal> explainRequiredSource(const NarrowingExplanationParams& params, VarID removedSource = VarID::INVALID) override;
+	
+};
+
 } // namespace Vertexy