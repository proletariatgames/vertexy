// Copyright Proletariat, Inc. All Rights Reserved.
#include "PrefabTest.h"

#include "ConstraintSolver.h"
#include "EATest/EATest.h"
#include "prefab/Prefab.h"
#include "util/SolverDecisionLog.h"
#include "variable/SolverVariableDomain.h"

using namespace VertexyTests;

// Whether to write a decision log as DecisionLog.txt
static constexpr bool WRITE_BREADCRUMB_LOG = true;

static constexpr bool PRINT_TILE_VALS = true;
static constexpr bool PRINT_PREFAB_IDS = true;
static constexpr bool PRINT_PREFAB_POS = true;

int PrefabTestSolver::solveBasic(int times, int seed, bool printVerbose)
{
	int nErrorCount = 0;

	//
	// Each tile of the map takes is one of these values:
	//
	constexpr int BLANK_IDX = 0;
	constexpr int WALL_IDX = 1;

	int numRows = 3;
	int numCols = 3;

	for (int time = 0; time < times; ++time)
	{
		ConstraintSolver solver(TEXT("PrefabTest"), seed);

		// Create the topology for the grid
		shared_ptr<PlanarGridTopology> grid = make_shared<PlanarGridTopology>(numCols, numRows);

		// Create the PrefabManager
		shared_ptr<PrefabManager> prefabManager = PrefabManager::create(&solver, grid);

		// Generate test prefabs
		prefabManager->createDefaultTestPrefab(0);
		prefabManager->createDefaultTestPrefab(1);

		// The domains for the various types of variables
		SolverVariableDomain tileDomain(0, 1);

		// Create a variable for each tile in the grid
		auto tileData = solver.makeVariableGraph(TEXT("TileVars"), ITopology::adapt(grid), tileDomain, TEXT("Tile"));

		// Generate the prefab constraints
		prefabManager->generatePrefabConstraints(tileData);

		// Set some initial values
		solver.setInitialValues(prefabManager->getTilePrefabData()->getData()[0], { 2 });
		solver.setInitialValues(prefabManager->getTilePrefabData()->getData()[4], { 1 });

		shared_ptr<SolverDecisionLog> outputLog;
		if constexpr (WRITE_BREADCRUMB_LOG)
		{
			outputLog = make_shared<SolverDecisionLog>();
		}

		if (outputLog != nullptr)
		{
			solver.setOutputLog(outputLog);
		}

		solver.solve();
		solver.dumpStats(printVerbose);

		EATEST_VERIFY(solver.getCurrentStatus() == EConstraintSolverResult::Solved);
		if (printVerbose)
		{
			print(&solver, grid, tileData, prefabManager);
		}

		if (outputLog != nullptr)
		{
			outputLog->write(TEXT("PrefabTestOutput.txt"));
		}

		nErrorCount += check(&solver, tileData, prefabManager);
	}

	return nErrorCount;
}

<<<<<<< HEAD
int PrefabTestSolver::solveJson(int times, int seed, bool printVerbose)
{
	int nErrorCount = 0;

	//
	// Each tile of the map takes is one of these values:
	//
	constexpr int BLANK_IDX = 0;
	constexpr int WALL_IDX = 1;

	int numRows = 2;
	int numCols = 2;
=======
int PrefabTestSolver::solveRotationReflection(int times, int seed, bool printVerbose /*= true*/)
{
	int nErrorCount = 0;

	int numRows = 3;
	int numCols = 3;
>>>>>>> 99a774af

	for (int time = 0; time < times; ++time)
	{
		ConstraintSolver solver(TEXT("PrefabTest"), seed);

		// Create the topology for the grid
		shared_ptr<PlanarGridTopology> grid = make_shared<PlanarGridTopology>(numCols, numRows);

		// Create the PrefabManager
		shared_ptr<PrefabManager> prefabManager = PrefabManager::create(&solver, grid);

<<<<<<< HEAD
		// Generate test prefabs
		prefabManager->createPrefabFromJson("../../prefabs/test1.json");
=======
		// Generate test prefabs (with rotation and reflection)
		prefabManager->createDefaultTestPrefab(0, true, true);
		prefabManager->createDefaultTestPrefab(1, true, true);
>>>>>>> 99a774af

		// The domains for the various types of variables
		SolverVariableDomain tileDomain(0, 1);

		// Create a variable for each tile in the grid
		auto tileData = solver.makeVariableGraph(TEXT("TileVars"), ITopology::adapt(grid), tileDomain, TEXT("Tile"));

		// Generate the prefab constraints
		prefabManager->generatePrefabConstraints(tileData);

<<<<<<< HEAD
		// Set some initial values
		solver.setInitialValues(prefabManager->getTilePrefabData()->getData()[0], { 1 });
=======
		// Set some initial values (allows any rotation/reflection for both prefabs).
		// First prefab can have 8 configurations (1 to 8).
		// Second prefab can have 8 configurations (9 to 16).
		solver.setInitialValues(prefabManager->getTilePrefabData()->getData()[8], { 9,10,11,12,13,14,15,16 });
		solver.setInitialValues(prefabManager->getTilePrefabData()->getData()[4], { 1,2,3,4,5,6,7,8 });
>>>>>>> 99a774af

		shared_ptr<SolverDecisionLog> outputLog;
		if constexpr (WRITE_BREADCRUMB_LOG)
		{
			outputLog = make_shared<SolverDecisionLog>();
		}

		if (outputLog != nullptr)
		{
			solver.setOutputLog(outputLog);
		}

		solver.solve();
		solver.dumpStats(printVerbose);

		EATEST_VERIFY(solver.getCurrentStatus() == EConstraintSolverResult::Solved);
		if (printVerbose)
		{
			print(&solver, grid, tileData, prefabManager);
		}

		if (outputLog != nullptr)
		{
			outputLog->write(TEXT("PrefabTestOutput.txt"));
		}

		nErrorCount += check(&solver, tileData, prefabManager);
	}

	return nErrorCount;
}

<<<<<<< HEAD
=======

>>>>>>> 99a774af
void PrefabTestSolver::print(ConstraintSolver* solver, shared_ptr<PlanarGridTopology> grid, shared_ptr<TTopologyVertexData<VarID>> tileData, const shared_ptr<PrefabManager>& prefabManager)
{
	vector<shared_ptr<TTopologyVertexData<VarID>>> graphVars = { tileData, prefabManager->getTilePrefabData(), prefabManager->getTilePrefabPosData() };
	
	for (int varIndex = 0; varIndex < graphVars.size(); varIndex++)
	{
		// Only print specified graphs
		switch (varIndex)
		{
			case 0: if (!PRINT_TILE_VALS) { continue; } break;
			case 1: if (!PRINT_PREFAB_IDS) { continue; } break;
			case 2: if (!PRINT_PREFAB_POS) { continue; } break;
		}

		// Print out the graph
		for (int row = 0; row < grid->GetHeight(); row++)
		{
			wstring out = TEXT("");

			for (int col = 0; col < grid->GetWidth(); col++)
			{
				out.append_sprintf(TEXT("[%d] "), solver->getSolvedValue(graphVars[varIndex]->getData()[row * grid->GetWidth() + col]));
			}

			VERTEXY_LOG("%s", out.c_str());
		}
		VERTEXY_LOG("");
	}
}

// Pass in a row, column, or square to ensure every valid value is represented exactly once
int PrefabTestSolver::check(ConstraintSolver* solver, shared_ptr<TTopologyVertexData<VarID>> tileData, const shared_ptr<PrefabManager>& prefabManager)
{
	int nErrorCount = 0;

	// Create a PrefabPos counter for each unique prefab
	// These will be incremented in traversal order and are unique starting at 1 for each prefab
	vector<int> prefabPositions;
	for (int x = 0; x < prefabManager->getPrefabs().size(); x++)
	{
		prefabPositions.push_back(Prefab::NO_PREFAB_POS + 1);
	}

	// Iterate over the graph
	for (int x = 0; x < tileData->getData().size(); x++)
	{
		// If this isn't part of a prefab, we don't care about it. Skip it.
		int solvedPrefab = solver->getSolvedValue(prefabManager->getTilePrefabData()->getData()[x]);
		if (solvedPrefab == Prefab::NO_PREFAB_ID)
		{
			continue;
		}
		auto prefab = prefabManager->getPrefabs()[solvedPrefab - 1];
		
		// Check to ensure the PrefabPos is correct
		int solvedPos = solver->getSolvedValue(prefabManager->getTilePrefabPosData()->getData()[x]);
		if (solvedPos != prefabPositions[solvedPrefab - 1])
		{
			nErrorCount++;
		}

		// Check to ensure the TileID matches what the prefab says it is for the given PrefabPos
		int solvedTile = solver->getSolvedValue(tileData->getData()[x]);
		Position tileLoc = prefab->getPositionForIndex(solvedPos - 1);
		int tileVal = prefab->getTileValAtPos(tileLoc.x, tileLoc.y);
		if (solvedTile != tileVal)
		{
			nErrorCount++;
		}

		// Increment the PrefabPos to keep a running track
		prefabPositions[solvedPrefab - 1]++;
	}

	return nErrorCount;
}<|MERGE_RESOLUTION|>--- conflicted
+++ resolved
@@ -1,261 +1,301 @@
-// Copyright Proletariat, Inc. All Rights Reserved.
-#include "PrefabTest.h"
-
-#include "ConstraintSolver.h"
-#include "EATest/EATest.h"
-#include "prefab/Prefab.h"
-#include "util/SolverDecisionLog.h"
-#include "variable/SolverVariableDomain.h"
-
-using namespace VertexyTests;
-
-// Whether to write a decision log as DecisionLog.txt
-static constexpr bool WRITE_BREADCRUMB_LOG = true;
-
-static constexpr bool PRINT_TILE_VALS = true;
-static constexpr bool PRINT_PREFAB_IDS = true;
-static constexpr bool PRINT_PREFAB_POS = true;
-
-int PrefabTestSolver::solveBasic(int times, int seed, bool printVerbose)
-{
-	int nErrorCount = 0;
-
-	//
-	// Each tile of the map takes is one of these values:
-	//
-	constexpr int BLANK_IDX = 0;
-	constexpr int WALL_IDX = 1;
-
-	int numRows = 3;
-	int numCols = 3;
-
-	for (int time = 0; time < times; ++time)
-	{
-		ConstraintSolver solver(TEXT("PrefabTest"), seed);
-
-		// Create the topology for the grid
-		shared_ptr<PlanarGridTopology> grid = make_shared<PlanarGridTopology>(numCols, numRows);
-
-		// Create the PrefabManager
-		shared_ptr<PrefabManager> prefabManager = PrefabManager::create(&solver, grid);
-
-		// Generate test prefabs
-		prefabManager->createDefaultTestPrefab(0);
-		prefabManager->createDefaultTestPrefab(1);
-
-		// The domains for the various types of variables
-		SolverVariableDomain tileDomain(0, 1);
-
-		// Create a variable for each tile in the grid
-		auto tileData = solver.makeVariableGraph(TEXT("TileVars"), ITopology::adapt(grid), tileDomain, TEXT("Tile"));
-
-		// Generate the prefab constraints
-		prefabManager->generatePrefabConstraints(tileData);
-
-		// Set some initial values
-		solver.setInitialValues(prefabManager->getTilePrefabData()->getData()[0], { 2 });
-		solver.setInitialValues(prefabManager->getTilePrefabData()->getData()[4], { 1 });
-
-		shared_ptr<SolverDecisionLog> outputLog;
-		if constexpr (WRITE_BREADCRUMB_LOG)
-		{
-			outputLog = make_shared<SolverDecisionLog>();
-		}
-
-		if (outputLog != nullptr)
-		{
-			solver.setOutputLog(outputLog);
-		}
-
-		solver.solve();
-		solver.dumpStats(printVerbose);
-
-		EATEST_VERIFY(solver.getCurrentStatus() == EConstraintSolverResult::Solved);
-		if (printVerbose)
-		{
-			print(&solver, grid, tileData, prefabManager);
-		}
-
-		if (outputLog != nullptr)
-		{
-			outputLog->write(TEXT("PrefabTestOutput.txt"));
-		}
-
-		nErrorCount += check(&solver, tileData, prefabManager);
-	}
-
-	return nErrorCount;
-}
-
-<<<<<<< HEAD
-int PrefabTestSolver::solveJson(int times, int seed, bool printVerbose)
-{
-	int nErrorCount = 0;
-
-	//
-	// Each tile of the map takes is one of these values:
-	//
-	constexpr int BLANK_IDX = 0;
-	constexpr int WALL_IDX = 1;
-
-	int numRows = 2;
-	int numCols = 2;
-=======
-int PrefabTestSolver::solveRotationReflection(int times, int seed, bool printVerbose /*= true*/)
-{
-	int nErrorCount = 0;
-
-	int numRows = 3;
-	int numCols = 3;
->>>>>>> 99a774af
-
-	for (int time = 0; time < times; ++time)
-	{
-		ConstraintSolver solver(TEXT("PrefabTest"), seed);
-
-		// Create the topology for the grid
-		shared_ptr<PlanarGridTopology> grid = make_shared<PlanarGridTopology>(numCols, numRows);
-
-		// Create the PrefabManager
-		shared_ptr<PrefabManager> prefabManager = PrefabManager::create(&solver, grid);
-
-<<<<<<< HEAD
-		// Generate test prefabs
-		prefabManager->createPrefabFromJson("../../prefabs/test1.json");
-=======
-		// Generate test prefabs (with rotation and reflection)
-		prefabManager->createDefaultTestPrefab(0, true, true);
-		prefabManager->createDefaultTestPrefab(1, true, true);
->>>>>>> 99a774af
-
-		// The domains for the various types of variables
-		SolverVariableDomain tileDomain(0, 1);
-
-		// Create a variable for each tile in the grid
-		auto tileData = solver.makeVariableGraph(TEXT("TileVars"), ITopology::adapt(grid), tileDomain, TEXT("Tile"));
-
-		// Generate the prefab constraints
-		prefabManager->generatePrefabConstraints(tileData);
-
-<<<<<<< HEAD
-		// Set some initial values
-		solver.setInitialValues(prefabManager->getTilePrefabData()->getData()[0], { 1 });
-=======
-		// Set some initial values (allows any rotation/reflection for both prefabs).
-		// First prefab can have 8 configurations (1 to 8).
-		// Second prefab can have 8 configurations (9 to 16).
-		solver.setInitialValues(prefabManager->getTilePrefabData()->getData()[8], { 9,10,11,12,13,14,15,16 });
-		solver.setInitialValues(prefabManager->getTilePrefabData()->getData()[4], { 1,2,3,4,5,6,7,8 });
->>>>>>> 99a774af
-
-		shared_ptr<SolverDecisionLog> outputLog;
-		if constexpr (WRITE_BREADCRUMB_LOG)
-		{
-			outputLog = make_shared<SolverDecisionLog>();
-		}
-
-		if (outputLog != nullptr)
-		{
-			solver.setOutputLog(outputLog);
-		}
-
-		solver.solve();
-		solver.dumpStats(printVerbose);
-
-		EATEST_VERIFY(solver.getCurrentStatus() == EConstraintSolverResult::Solved);
-		if (printVerbose)
-		{
-			print(&solver, grid, tileData, prefabManager);
-		}
-
-		if (outputLog != nullptr)
-		{
-			outputLog->write(TEXT("PrefabTestOutput.txt"));
-		}
-
-		nErrorCount += check(&solver, tileData, prefabManager);
-	}
-
-	return nErrorCount;
-}
-
-<<<<<<< HEAD
-=======
-
->>>>>>> 99a774af
-void PrefabTestSolver::print(ConstraintSolver* solver, shared_ptr<PlanarGridTopology> grid, shared_ptr<TTopologyVertexData<VarID>> tileData, const shared_ptr<PrefabManager>& prefabManager)
-{
-	vector<shared_ptr<TTopologyVertexData<VarID>>> graphVars = { tileData, prefabManager->getTilePrefabData(), prefabManager->getTilePrefabPosData() };
-	
-	for (int varIndex = 0; varIndex < graphVars.size(); varIndex++)
-	{
-		// Only print specified graphs
-		switch (varIndex)
-		{
-			case 0: if (!PRINT_TILE_VALS) { continue; } break;
-			case 1: if (!PRINT_PREFAB_IDS) { continue; } break;
-			case 2: if (!PRINT_PREFAB_POS) { continue; } break;
-		}
-
-		// Print out the graph
-		for (int row = 0; row < grid->GetHeight(); row++)
-		{
-			wstring out = TEXT("");
-
-			for (int col = 0; col < grid->GetWidth(); col++)
-			{
-				out.append_sprintf(TEXT("[%d] "), solver->getSolvedValue(graphVars[varIndex]->getData()[row * grid->GetWidth() + col]));
-			}
-
-			VERTEXY_LOG("%s", out.c_str());
-		}
-		VERTEXY_LOG("");
-	}
-}
-
-// Pass in a row, column, or square to ensure every valid value is represented exactly once
-int PrefabTestSolver::check(ConstraintSolver* solver, shared_ptr<TTopologyVertexData<VarID>> tileData, const shared_ptr<PrefabManager>& prefabManager)
-{
-	int nErrorCount = 0;
-
-	// Create a PrefabPos counter for each unique prefab
-	// These will be incremented in traversal order and are unique starting at 1 for each prefab
-	vector<int> prefabPositions;
-	for (int x = 0; x < prefabManager->getPrefabs().size(); x++)
-	{
-		prefabPositions.push_back(Prefab::NO_PREFAB_POS + 1);
-	}
-
-	// Iterate over the graph
-	for (int x = 0; x < tileData->getData().size(); x++)
-	{
-		// If this isn't part of a prefab, we don't care about it. Skip it.
-		int solvedPrefab = solver->getSolvedValue(prefabManager->getTilePrefabData()->getData()[x]);
-		if (solvedPrefab == Prefab::NO_PREFAB_ID)
-		{
-			continue;
-		}
-		auto prefab = prefabManager->getPrefabs()[solvedPrefab - 1];
-		
-		// Check to ensure the PrefabPos is correct
-		int solvedPos = solver->getSolvedValue(prefabManager->getTilePrefabPosData()->getData()[x]);
-		if (solvedPos != prefabPositions[solvedPrefab - 1])
-		{
-			nErrorCount++;
-		}
-
-		// Check to ensure the TileID matches what the prefab says it is for the given PrefabPos
-		int solvedTile = solver->getSolvedValue(tileData->getData()[x]);
-		Position tileLoc = prefab->getPositionForIndex(solvedPos - 1);
-		int tileVal = prefab->getTileValAtPos(tileLoc.x, tileLoc.y);
-		if (solvedTile != tileVal)
-		{
-			nErrorCount++;
-		}
-
-		// Increment the PrefabPos to keep a running track
-		prefabPositions[solvedPrefab - 1]++;
-	}
-
-	return nErrorCount;
+// Copyright Proletariat, Inc. All Rights Reserved.
+#include "PrefabTest.h"
+
+#include "ConstraintSolver.h"
+#include "EATest/EATest.h"
+#include "prefab/Prefab.h"
+#include "util/SolverDecisionLog.h"
+#include "variable/SolverVariableDomain.h"
+
+using namespace VertexyTests;
+
+// Whether to write a decision log as DecisionLog.txt
+static constexpr bool WRITE_BREADCRUMB_LOG = true;
+
+static constexpr bool PRINT_TILE_VALS = true;
+static constexpr bool PRINT_PREFAB_IDS = true;
+static constexpr bool PRINT_PREFAB_POS = true;
+
+int PrefabTestSolver::solveBasic(int times, int seed, bool printVerbose)
+{
+	int nErrorCount = 0;
+
+	//
+	// Each tile of the map takes is one of these values:
+	//
+	constexpr int BLANK_IDX = 0;
+	constexpr int WALL_IDX = 1;
+
+	int numRows = 3;
+	int numCols = 3;
+
+	for (int time = 0; time < times; ++time)
+	{
+		ConstraintSolver solver(TEXT("PrefabTest"), seed);
+
+		// Create the topology for the grid
+		shared_ptr<PlanarGridTopology> grid = make_shared<PlanarGridTopology>(numCols, numRows);
+
+		// Create the PrefabManager
+		shared_ptr<PrefabManager> prefabManager = PrefabManager::create(&solver, grid);
+
+		// Generate test prefabs
+		prefabManager->createDefaultTestPrefab(0);
+		prefabManager->createDefaultTestPrefab(1);
+
+		// The domains for the various types of variables
+		SolverVariableDomain tileDomain(0, 1);
+
+		// Create a variable for each tile in the grid
+		auto tileData = solver.makeVariableGraph(TEXT("TileVars"), ITopology::adapt(grid), tileDomain, TEXT("Tile"));
+
+		// Generate the prefab constraints
+		prefabManager->generatePrefabConstraints(tileData);
+
+		// Set some initial values
+		solver.setInitialValues(prefabManager->getTilePrefabData()->getData()[0], { 2 });
+		solver.setInitialValues(prefabManager->getTilePrefabData()->getData()[4], { 1 });
+
+		shared_ptr<SolverDecisionLog> outputLog;
+		if constexpr (WRITE_BREADCRUMB_LOG)
+		{
+			outputLog = make_shared<SolverDecisionLog>();
+		}
+
+		if (outputLog != nullptr)
+		{
+			solver.setOutputLog(outputLog);
+		}
+
+		solver.solve();
+		solver.dumpStats(printVerbose);
+
+		EATEST_VERIFY(solver.getCurrentStatus() == EConstraintSolverResult::Solved);
+		if (printVerbose)
+		{
+			print(&solver, grid, tileData, prefabManager);
+		}
+
+		if (outputLog != nullptr)
+		{
+			outputLog->write(TEXT("PrefabTestOutput.txt"));
+		}
+
+		nErrorCount += check(&solver, tileData, prefabManager);
+	}
+
+	return nErrorCount;
+}
+
+int PrefabTestSolver::solveJson(int times, int seed, bool printVerbose)
+{
+	int nErrorCount = 0;
+
+	//
+	// Each tile of the map takes is one of these values:
+	//
+	constexpr int BLANK_IDX = 0;
+	constexpr int WALL_IDX = 1;
+
+	int numRows = 2;
+	int numCols = 2;
+
+	for (int time = 0; time < times; ++time)
+	{
+		ConstraintSolver solver(TEXT("PrefabTest"), seed);
+
+		// Create the topology for the grid
+		shared_ptr<PlanarGridTopology> grid = make_shared<PlanarGridTopology>(numCols, numRows);
+
+		// Create the PrefabManager
+		shared_ptr<PrefabManager> prefabManager = PrefabManager::create(&solver, grid);
+
+		// Generate test prefabs
+		prefabManager->createPrefabFromJson("../../prefabs/test1.json");
+
+		// The domains for the various types of variables
+		SolverVariableDomain tileDomain(0, 1);
+
+		// Create a variable for each tile in the grid
+		auto tileData = solver.makeVariableGraph(TEXT("TileVars"), ITopology::adapt(grid), tileDomain, TEXT("Tile"));
+
+		// Generate the prefab constraints
+		prefabManager->generatePrefabConstraints(tileData);
+
+		// Set some initial values
+		solver.setInitialValues(prefabManager->getTilePrefabData()->getData()[0], { 1 });
+
+		shared_ptr<SolverDecisionLog> outputLog;
+		if constexpr (WRITE_BREADCRUMB_LOG)
+		{
+			outputLog = make_shared<SolverDecisionLog>();
+		}
+
+		if (outputLog != nullptr)
+		{
+			solver.setOutputLog(outputLog);
+		}
+
+		solver.solve();
+		solver.dumpStats(printVerbose);
+
+		EATEST_VERIFY(solver.getCurrentStatus() == EConstraintSolverResult::Solved);
+		if (printVerbose)
+		{
+			print(&solver, grid, tileData, prefabManager);
+		}
+
+		if (outputLog != nullptr)
+		{
+			outputLog->write(TEXT("PrefabTestOutput.txt"));
+		}
+
+		nErrorCount += check(&solver, tileData, prefabManager);
+	}
+
+	return nErrorCount;
+}
+
+int PrefabTestSolver::solveRotationReflection(int times, int seed, bool printVerbose /*= true*/)
+{
+	int nErrorCount = 0;
+
+	int numRows = 3;
+	int numCols = 3;
+
+	for (int time = 0; time < times; ++time)
+	{
+		ConstraintSolver solver(TEXT("PrefabTest"), seed);
+
+		// Create the topology for the grid
+		shared_ptr<PlanarGridTopology> grid = make_shared<PlanarGridTopology>(numCols, numRows);
+
+		// Create the PrefabManager
+		shared_ptr<PrefabManager> prefabManager = PrefabManager::create(&solver, grid);
+
+		// Generate test prefabs (with rotation and reflection)
+		prefabManager->createDefaultTestPrefab(0, true, true);
+		prefabManager->createDefaultTestPrefab(1, true, true);
+
+		// The domains for the various types of variables
+		SolverVariableDomain tileDomain(0, 1);
+
+		// Create a variable for each tile in the grid
+		auto tileData = solver.makeVariableGraph(TEXT("TileVars"), ITopology::adapt(grid), tileDomain, TEXT("Tile"));
+
+		// Generate the prefab constraints
+		prefabManager->generatePrefabConstraints(tileData);
+
+		// Set some initial values (allows any rotation/reflection for both prefabs).
+		// First prefab can have 8 configurations (1 to 8).
+		// Second prefab can have 8 configurations (9 to 16).
+		solver.setInitialValues(prefabManager->getTilePrefabData()->getData()[8], { 9,10,11,12,13,14,15,16 });
+		solver.setInitialValues(prefabManager->getTilePrefabData()->getData()[4], { 1,2,3,4,5,6,7,8 });
+
+		shared_ptr<SolverDecisionLog> outputLog;
+		if constexpr (WRITE_BREADCRUMB_LOG)
+		{
+			outputLog = make_shared<SolverDecisionLog>();
+		}
+
+		if (outputLog != nullptr)
+		{
+			solver.setOutputLog(outputLog);
+		}
+
+		solver.solve();
+		solver.dumpStats(printVerbose);
+
+		EATEST_VERIFY(solver.getCurrentStatus() == EConstraintSolverResult::Solved);
+		if (printVerbose)
+		{
+			print(&solver, grid, tileData, prefabManager);
+		}
+
+		if (outputLog != nullptr)
+		{
+			outputLog->write(TEXT("PrefabTestOutput.txt"));
+		}
+
+		nErrorCount += check(&solver, tileData, prefabManager);
+	}
+
+	return nErrorCount;
+}
+
+void PrefabTestSolver::print(ConstraintSolver* solver, shared_ptr<PlanarGridTopology> grid, shared_ptr<TTopologyVertexData<VarID>> tileData, const shared_ptr<PrefabManager>& prefabManager)
+{
+	vector<shared_ptr<TTopologyVertexData<VarID>>> graphVars = { tileData, prefabManager->getTilePrefabData(), prefabManager->getTilePrefabPosData() };
+	
+	for (int varIndex = 0; varIndex < graphVars.size(); varIndex++)
+	{
+		// Only print specified graphs
+		switch (varIndex)
+		{
+			case 0: if (!PRINT_TILE_VALS) { continue; } break;
+			case 1: if (!PRINT_PREFAB_IDS) { continue; } break;
+			case 2: if (!PRINT_PREFAB_POS) { continue; } break;
+		}
+
+		// Print out the graph
+		for (int row = 0; row < grid->GetHeight(); row++)
+		{
+			wstring out = TEXT("");
+
+			for (int col = 0; col < grid->GetWidth(); col++)
+			{
+				out.append_sprintf(TEXT("[%d] "), solver->getSolvedValue(graphVars[varIndex]->getData()[row * grid->GetWidth() + col]));
+			}
+
+			VERTEXY_LOG("%s", out.c_str());
+		}
+		VERTEXY_LOG("");
+	}
+}
+
+// Pass in a row, column, or square to ensure every valid value is represented exactly once
+int PrefabTestSolver::check(ConstraintSolver* solver, shared_ptr<TTopologyVertexData<VarID>> tileData, const shared_ptr<PrefabManager>& prefabManager)
+{
+	int nErrorCount = 0;
+
+	// Create a PrefabPos counter for each unique prefab
+	// These will be incremented in traversal order and are unique starting at 1 for each prefab
+	vector<int> prefabPositions;
+	for (int x = 0; x < prefabManager->getPrefabs().size(); x++)
+	{
+		prefabPositions.push_back(Prefab::NO_PREFAB_POS + 1);
+	}
+
+	// Iterate over the graph
+	for (int x = 0; x < tileData->getData().size(); x++)
+	{
+		// If this isn't part of a prefab, we don't care about it. Skip it.
+		int solvedPrefab = solver->getSolvedValue(prefabManager->getTilePrefabData()->getData()[x]);
+		if (solvedPrefab == Prefab::NO_PREFAB_ID)
+		{
+			continue;
+		}
+		auto prefab = prefabManager->getPrefabs()[solvedPrefab - 1];
+		
+		// Check to ensure the PrefabPos is correct
+		int solvedPos = solver->getSolvedValue(prefabManager->getTilePrefabPosData()->getData()[x]);
+		if (solvedPos != prefabPositions[solvedPrefab - 1])
+		{
+			nErrorCount++;
+		}
+
+		// Check to ensure the TileID matches what the prefab says it is for the given PrefabPos
+		int solvedTile = solver->getSolvedValue(tileData->getData()[x]);
+		Position tileLoc = prefab->getPositionForIndex(solvedPos - 1);
+		int tileVal = prefab->getTileValAtPos(tileLoc.x, tileLoc.y);
+		if (solvedTile != tileVal)
+		{
+			nErrorCount++;
+		}
+
+		// Increment the PrefabPos to keep a running track
+		prefabPositions[solvedPrefab - 1]++;
+	}
+
+	return nErrorCount;
 }